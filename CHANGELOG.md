# Changelog

All notable, unreleased changes to this project will be documented in this file. For the released changes, please visit the [Releases](https://github.com/mirumee/saleor/releases) page.

## [Unreleased]
- Drop support for configuring Vatlayer plugin from settings file. - #5614 by @korycins

- Add ability to query category, collection or product by slug - #5574 by @koradon
- Combine manage_webhooks permission with manage_apps - #5556 by @korycins

<<<<<<< HEAD
=======
- Drop support for configuring Vatlayer plugin from settings file. - #5614 by @korycins
- Add ability to query category, collection or product by slug - #5574 by @koradon
- Combine manage_webhooks permission with manage_apps - #5556 by @korycins
- Add `quantityAvailable` field to `ProductVariant` type - #5628 by @fowczarek

>>>>>>> bf03cb96
## 2.10.0
- OpenTracing support - #5188 by @tomaszszymanski129
- Account confirmation email - #5126 by @tomaszszymanski129
- Relocate `Checkout` and `CheckoutLine` methods into separate module and update checkout related plugins to use them - #4980 by @krzysztofwolski
- Fix problem with free shipping voucher - #4942 by @IKarbowiak
- Add sub-categories to random data - #4949 by @IKarbowiak
- Deprecate `localized` field in Money type - #4952 by @IKarbowiak
- Fix for shipping API not applying taxes - #4913 by @kswiatek92
- Query object translation with only `manage_translation` permission - #4914 by @fowczarek
- Add customer note to draft orders API - #4973 by @IKarbowiak
- Allow to delete category and leave products - #4970 by @IKarbowiak
- Remove thumbnail generation from migration - #3494 by @kswiatek92
- Rename 'shipping_date' field in fulfillment model to 'created' - #2433 by @kswiatek92
- Reduce number of queries for 'checkoutComplete' mutation - #4989 by @IKarbowiak
- Force PyTest to ignore the environment variable containing the Django settings module - #4992 by @NyanKiyoshi
- Extend JWT token payload with user information - #4987 by @salwator
- Optimize the queries for product list in the dashboard - #4995 by @IKarbowiak
- Drop dashboard 1.0 - #5000 by @IKarbowiak
- Fixed serialization error on weight fields when running `loaddata` and `dumpdb` - #5005 by @NyanKiyoshi
- Fixed JSON encoding error on Google Analytics reporting - #5004 by @NyanKiyoshi
- Create custom field to translation, use new translation types in translations query - #5007 by @fowczarek
- Take allocated stock into account in `StockAvailability` filter - #5019 by @simonbru
- Generate matching postal codes for US addresses - #5033 by @maarcingebala
- Update debug toolbar - #5032 by @IKarbowiak
- Allow staff member to receive notification about customers orders - #4993 by @kswiatek92
- Add user's global id to the JWT payload - #5039 by @salwator
- Make middleware path resolving lazy - #5041 by @NyanKiyoshi
- Generate slug on saving the attribute value - #5055 by @fowczarek
- Fix order status after order update - #5072 by @fowczarek
- Extend top-level connection resolvers with ability to sort results - #5018 by @fowczarek
- Drop storefront 1.0 - #5043 by @IKarbowiak
- Replace permissions strings with enums - #5038 by @kswiatek92
- Remove gateways forms and templates - #5075 by @IKarbowiak
- Add `Wishlist` models and GraphQL endpoints - #5021 by @derenio
- Remove deprecated code - #5107 by @IKarbowiak
- Fix voucher start date filtering - #5133 by @dominik-zeglen
- Search by sku in products query - #5117 by @fowczarek
- Send fulfillment update email - #5118 by @IKarbowiak
- Add address query - #5148 by @kswiatek92
- Add `checkout_quantity_changed` webhook - #5042 by @derenio
- Remove unnecessary `manage_orders` permission - #5142 by @kswiatek92
- Mutation to change the user email - #5076 by @kswiatek92
- Add MyPy checks - #5150 by @IKarbowiak
- Move extracting user or service account to utils - #5152 by @kswiatek92
- Deprecate order status/created arguments - #5076 by @kswiatek92
- Fix getting title field in page mutations #5160 by @maarcingebala
- Copy public and private metadata from the checkout to the order upon creation - #5165 by @dankolbman
- Add warehouses and stocks- #4986 by @szewczykmira
- Add permission groups - #5176, #5513 by @IKarbowiak
- Drop `gettext` occurrences - #5189 by @IKarbowiak
- Fix `product_created` webhook - #5187 by @dzkb
- Drop unused resolver `resolve_availability` - #5190 by @maarcingebala
- Fix permission for `checkoutCustomerAttach` mutation - #5192 by @maarcingebala
- Restrict access to user field - #5194 by @maarcingebala
- Unify permission for service account API client in test - #5197 by @fowczarek
- Add additional confirmation step to `checkoutComplete` mutation - #5179 by @salwator
- Allow sorting warehouses by name - #5211 by @dominik-zeglen
- Add anonymization to GraphQL's `webhookSamplePayload` endpoint - #5161 @derenio
- Add slug to `Warehouse`, `Product` and `ProductType` models - #5196 by @IKarbowiak
- Add mutation for assigning, unassigning shipping zones to warehouse - #5217 by @kswiatek92
- Fix passing addresses to `PaymentData` objects - #5223 by @maarcingebala
- Return `null` when querying `me` as an anonymous user - #5231 by @maarcingebala
- Added `PLAYGROUND_ENABLED` environment variable/setting to allow to enable the GraphQL playground when `DEBUG` is disabled - #5254 by @NyanKiyoshi
- Fix access to order query when request from service account - #5258 by @fowczarek
- Customer shouldn't be able to see draft orders by token - #5259 by @fowczarek
- Customer shouldn't be able to query checkout with another customer - #5268 by @fowczarek
- Added integration support of Jaeger Tracing - #5282 by @NyanKiyoshi
- Return `null` when querying `me` as an anonymous user - #5231 as @maarcingebala
- Add `fulfillment created` webhook - @szewczykmira
- Unify metadata API - #5178 by @fowczarek
- Add compiled versions of emails to the repository - #5260 by @tomaszszymanski129
- Add required prop to fields where applicable - #5293 by @dominik-zeglen
- Drop `get_absolute_url` methods - #5299 by @IKarbowiak
- Add `--force` flag to `cleardb` command - #5302 by @maarcingebala
- Require non-empty message in `orderAddNote` mutation - #5316 by @maarcingebala
- Stock management refactor - #5323 by @IKarbowiak
- Add discount error codes - #5348 by @IKarbowiak
- Add benchmarks to checkout mutations - #5339 by @fowczarek
- Add pagination tests - #5363 by @fowczarek
- Add ability to assign multiple warehouses in mutations to create/update a shipping zone - #5399 by @fowczarek
- Add filter by ids to the `warehouses` query - #5414 by @fowczarek
- Add shipping rate price validation - #5411 by @kswiatek92
- Remove unused settings and environment variables - #5420 by @maarcingebala
- Add product price validation - #5413 by @kswiatek92
- Add attribute validation to `attributeAssign` mutation - #5423 by @kswiatek92
- Add possibility to update/delete more than one item in metadata - #5446 by @koradon
- Check if image exists before validating - #5425 by @kswiatek92
- Fix warehouses query not working without id - #5441 by @koradon
- Add `accountErrors` to `CreateToken` mutation - #5437, #5465 by @koradon
- Raise `GraphQLError` if filter has invalid IDs - #5460 by @gabmartinez
- Use `AccountErrorCode.INVALID_CREDENTIALS` instead of `INVALID_PASSWORD` - #5495 by @koradon
- Add tests for pagination - #5468 by @koradon
- Add `Job` abstract model and interface - #5510 by @IKarbowiak
- Refactor implementation of allocation - #5445 by @fowczarek
- Fix `WeightScalar` - #5530 by @koradon
- Add `OrderFulfill` mutation - #5525 by @fowczarek
- Add "It Works" page - #5494 by @IKarbowiak and @dominik-zeglen
- Extend errors in `OrderFulfill` mutation - #5553 by @fowczarek
- Refactor `OrderCancel` mutation for multiple warehouses - #5554 by @fowczarek
- Add negative weight validation - #5564 by @fowczarek
- Add error when user pass empty object as address - #5585 by @fowczarek
- Fix payment creation without shipping method - #5444 by @d-wysocki
- Fix checkout and order flow with variant without inventory tracking - #5599 by @fowczarek
- Fixed JWT expired token being flagged as unhandled error rather than handled. - #5603 by @NyanKiyoshi
- Refactor read-only middleware - #5602 by @maarcingebala
- Fix availability for variants without inventory tracking - #5605 by @fowczarek
- Drop support for configuring Vatlayer plugin from settings file. - #5614 by @korycins
- Add ability to query category, collection or product by slug - #5574 by @koradon
- Add `quantityAvailable` field to `ProductVariant` type - #5628 by @fowczarek
- Use tags rather than time-based logs for information on requests - #5608 by @NyanKiyoshi

## 2.9.0

### API

- Add mutation to change customer's first name last name - #4489 by @fowczarek
- Add mutation to delete customer's account - #4494 by @fowczarek
- Add mutation to change customer's password - #4656 by @fowczarek
- Add ability to customize email sender address in emails sent by Saleor - #4820 by @NyanKiyoshi
- Add ability to filter attributes per global ID - #4640 by @NyanKiyoshi
- Add ability to search product types by value (through the name) - #4647 by @NyanKiyoshi
- Add queries and mutation for serving and saving the configuration of all plugins - #4576 by @korycins
- Add `redirectUrl` to staff and user create mutations - #4717 by @fowczarek
- Add error codes to mutations responses - #4676 by @Kwaidan00
- Add translations to countries in `shop` query - #4732 by @fowczarek
- Add support for sorting product by their attribute values through given attribute ID - #4740 by @NyanKiyoshi
- Add descriptions for queries and query arguments - #4758 by @maarcingebala
- Add support for Apollo Federation - #4825 by @salwator
- Add mutation to create multiple product variants at once - #4735 by @fowczarek
- Add default value to custom errors - #4797 by @fowczarek
- Extend `availablePaymentGateways` field with gateways' configuration data - #4774 by @salwator
- Change `AddressValidationRules` API - #4655 by @Kwaidan00
- Use search in a consistent way; add sort by product type name and publication status to `products` query. - #4715 by @fowczarek
- Unify `menuItemMove` mutation with other reordering mutations - #4734 by @NyanKiyoshi
- Don't create an order when the payment was unsuccessful - #4500 by @NyanKiyoshi
- Don't require shipping information in checkout for digital orders - #4573 by @NyanKiyoshi
- Drop `manage_users` permission from the `permissions` query - #4854 by @maarcingebala
- Deprecate `inCategory` and `inCollection` attributes filters in favor of `filter` argument - #4700 by @NyanKiyoshi & @khalibloo
- Remove `PaymentGatewayEnum` from the schema, as gateways now are dynamic plugins - #4756 by @salwator
- Require `manage_products` permission to query `costPrice` and `stockQuantity` fields - #4753 by @NyanKiyoshi
- Refactor account mutations - #4510, #4668 by @fowczarek
- Fix generating random avatars when updating staff accounts - #4521 by @maarcingebala
- Fix updating JSON menu representation in mutations - #4524 by @maarcingebala
- Fix setting variant's `priceOverride` and `costPrice` to `null` - #4754 by @NyanKiyoshi
- Fix fetching staff user without `manage_users` permission - #4835 by @fowczarek
- Ensure that a GraphQL query is a string - #4836 by @nix010
- Add ability to configure the password reset link - #4863 by @fowczarek
- Fixed a performance issue where Saleor would sometimes run huge, unneeded prefetches when resolving categories or collections - #5291 by @NyanKiyoshi
- uWSGI now forces the django application to directly load on startup instead of being lazy - #5357 by @NyanKiyoshi

### Core

- Add enterprise-grade attributes management - #4351 by @dominik-zeglen and @NyanKiyoshi
- Add extensions manager - #4497 by @korycins
- Add service accounts - backend support - #4689 by @korycins
- Add support for webhooks - #4731 by @korycins
- Migrate the attributes mapping from HStore to many-to-many relation - #4663 by @NyanKiyoshi
- Create general abstraction for object metadata - #4447 by @salwator
- Add metadata to `Order` and `Fulfillment` models - #4513, #4866 by @szewczykmira
- Migrate the tax calculations to plugins - #4497 by @korycins
- Rewrite payment gateways using plugin architecture - #4669 by @salwator
- Rewrite Stripe integration to use PaymentIntents API - #4606 by @salwator
- Refactor password recovery system - #4617 by @fowczarek
- Add functionality to sort products by their "minimal variant price" - #4416 by @derenio
- Add voucher's "once per customer" feature - #4442 by @fowczarek
- Add validations for minimum password length in settings - #4735 by @fowczarek
- Add form to configure payments in the dashboard - #4807 by @szewczykmira
- Change `unique_together` in `AttributeValue` - #4805 by @fowczarek
- Change max length of SKU to 255 characters - #4811 by @lex111
- Distinguish `OrderLine` product name and variant name - #4702 by @fowczarek
- Fix updating order status after automatic fulfillment of digital products - #4709 by @korycins
- Fix error when updating or creating a sale with missing required values - #4778 by @NyanKiyoshi
- Fix error filtering pages by URL in the dashboard 1.0 - #4776 by @NyanKiyoshi
- Fix display of the products tax rate in the details page of dashboard 1.0 - #4780 by @NyanKiyoshi
- Fix adding the same product into a collection multiple times - #4518 by @NyanKiyoshi
- Fix crash when placing an order when a customer happens to have the same address more than once - #4824 by @NyanKiyoshi
- Fix time zone based tests - #4468 by @fowczarek
- Fix serializing empty URLs as a string when creating menu items - #4616 by @maarcingebala
- The invalid IP address in HTTP requests now fallback to the requester's IP address. - #4597 by @NyanKiyoshi
- Fix product variant update with current attribute values - #4936 by @fowczarek
- Update checkout last field and add auto now fields to save with update_fields parameter - #5177 by @IKarbowiak

### Dashboard 2.0

- Allow selecting the number of rows displayed in dashboard's list views - #4414 by @benekex2
- Add ability to toggle visible columns in product list - #4608 by @dominik-zeglen
- Add voucher settings - #4556 by @benekex2
- Contrast improvements - #4508 by @benekex2
- Display menu item form errors - #4551 by @dominik-zeglen
- Do not allow random IDs to appear in snapshots - #4495 by @dominik-zeglen
- Input UI changes - #4542 by @benekex2
- Implement new menu design - #4476 by @benekex2
- Refetch attribute list after closing modal - #4615 by @dominik-zeglen
- Add config for Testcafe - #4553 by @dominik-zeglen
- Fix product type taxes select - #4453 by @benekex2
- Fix form reloading - #4467 by @dominik-zeglen
- Fix voucher limit value when checkbox unchecked - #4456 by @benekex2
- Fix searches and pickers - #4487 by @dominik-zeglen
- Fix dashboard menu styles - #4491 by @benekex2
- Fix menu responsiveness - #4511 by @benekex2
- Fix loosing focus while typing in the product description field - #4549 by @dominik-zeglen
- Fix MUI warnings - #4588 by @dominik-zeglen
- Fix bulk action checkboxes - #4618 by @dominik-zeglen
- Fix rendering user avatar when it's empty #4546 by @maarcingebala
- Remove Dashboard 2.0 files form Saleor repository - #4631 by @dominik-zeglen
- Fix CreateToken mutation to use NonNull on errors field #5415 by @gabmartinez

### Other notable changes

- Replace Pipenv with Poetry - #3894 by @michaljelonek
- Upgrade `django-prices` to v2.1 - #4639 by @NyanKiyoshi
- Disable reports from uWSGI about broken pipe and write errors from disconnected clients - #4596 by @NyanKiyoshi
- Fix the random failures of `populatedb` trying to create users with an existing email - #4769 by @NyanKiyoshi
- Enforce `pydocstyle` for Python docstrings over the project - #4562 by @NyanKiyoshi
- Move Django Debug Toolbar to dev requirements - #4454 by @derenio
- Change license for artwork to CC-BY 4.0
- New translations:
  - Greek

## 2.8.0

### Core

- Avatax backend support - #4310 by @korycins
- Add ability to store used payment sources in gateways (first implemented in Braintree) - #4195 by @salwator
- Add ability to specify a minimal quantity of checkout items for a voucher - #4427 by @fowczarek
- Change the type of start and end date fields from Date to DateTime - #4293 by @fowczarek
- Revert the custom dynamic middlewares - #4452 by @NyanKiyoshi

### Dashboard 2.0

- UX improvements in Vouchers section - #4362 by @benekex2
- Add company address configuration - #4432 by @benekex2
- Require name when saving a custom list filter - #4269 by @benekex2
- Use `esModuleInterop` flag in `tsconfig.json` to simplify imports - #4372 by @dominik-zeglen
- Use hooks instead of a class component in forms - #4374 by @dominik-zeglen
- Drop CSRF token header from API client - #4357 by @dominik-zeglen
- Fix various bugs in the product section - #4429 by @dominik-zeglen

### Other notable changes

- Fix error when creating a checkout with voucher code - #4292 by @NyanKiyoshi
- Fix error when users enter an invalid phone number in an address - #4404 by @NyanKiyoshi
- Fix error when adding a note to an anonymous order - #4319 by @NyanKiyoshi
- Fix gift card duplication error in the `populatedb` script - #4336 by @fowczarek
- Fix vouchers apply once per order - #4339 by @fowczarek
- Fix discount tests failing at random - #4401 by @korycins
- Add `SPECIFIC_PRODUCT` type to `VoucherType` - #4344 by @fowczarek
- New translations:
  - Icelandic
- Refactored the backend side of `checkoutCreate` to improve performances and prevent side effects over the user's checkout if the checkout creation was to fail. - #4367 by @NyanKiyoshi
- Refactored the logic of cleaning the checkout shipping method over the API, so users do not lose the shipping method when updating their checkout. If the shipping method becomes invalid, it will be replaced by the cheapest available. - #4367 by @NyanKiyoshi & @szewczykmira
- Refactored process of getting available shipping methods to make it easier to understand and prevent human-made errors. - #4367 by @NyanKiyoshi
- Moved 3D secure option to Braintree plugin configuration and update config structure mechanism - #4751 by @salwator

## 2.7.0

### API

- Create order only when payment is successful - #4154 by @NyanKiyoshi
- Order Events containing order lines or fulfillment lines now return the line object in the GraphQL API - #4114 by @NyanKiyoshi
- GraphQL now prints exceptions to stderr as well as returning them or not - #4148 by @NyanKiyoshi
- Refactored API resolvers to static methods with root typing - #4155 by @NyanKiyoshi
- Add phone validation in the GraphQL API to handle the library upgrade - #4156 by @NyanKiyoshi

### Core

- Add basic Gift Cards support in the backend - #4025 by @fowczarek
- Add the ability to sort products within a collection - #4123 by @NyanKiyoshi
- Implement customer events - #4094 by @NyanKiyoshi
- Merge "authorize" and "capture" operations - #4098 by @korycins, @NyanKiyoshi
- Separate the Django middlewares from the GraphQL API middlewares - #4102 by @NyanKiyoshi, #4186 by @cmiacz

### Dashboard 2.0

- Add navigation section - #4012 by @dominik-zeglen
- Add filtering on product list - #4193 by @dominik-zeglen
- Add filtering on orders list - #4237 by @dominik-zeglen
- Change input style and improve Storybook stories - #4115 by @dominik-zeglen
- Migrate deprecated fields in Dashboard 2.0 - #4121 by @benekex2
- Add multiple select checkbox - #4133, #4146 by @benekex2
- Rename menu items in Dashboard 2.0 - #4172 by @benekex2
- Category delete modal improvements - #4171 by @benekex2
- Close modals on click outside - #4236 - by @benekex2
- Use date localize hook in translations - #4202 by @dominik-zeglen
- Unify search API - #4200 by @dominik-zeglen
- Default default PAGINATE_BY - #4238 by @dominik-zeglen
- Create generic filtering interface - #4221 by @dominik-zeglen
- Add default state to rich text editor = #4281 by @dominik-zeglen
- Fix translation discard button - #4109 by @benekex2
- Fix draftail options and icons - #4132 by @benekex2
- Fix typos and messages in Dashboard 2.0 - #4168 by @benekex2
- Fix view all orders button - #4173 by @benekex2
- Fix visibility card view - #4198 by @benekex2
- Fix query refetch after selecting an object in list - #4272 by @dominik-zeglen
- Fix image selection in variants - #4270 by @benekex2
- Fix collection search - #4267 by @dominik-zeglen
- Fix quantity height in draft order edit - #4273 by @benekex2
- Fix checkbox clickable area size - #4280 by @dominik-zeglen
- Fix breaking object selection in menu section - #4282 by @dominik-zeglen
- Reset selected items when tab switch - #4268 by @benekex2

### Other notable changes

- Add support for Google Cloud Storage - #4127 by @chetabahana
- Adding a nonexistent variant to checkout no longer crashes - #4166 by @NyanKiyoshi
- Disable storage of Celery results - #4169 by @NyanKiyoshi
- Disable polling in Playground - #4188 by @maarcingebala
- Cleanup code for updated function names and unused argument - #4090 by @jxltom
- Users can now add multiple "Add to Cart" forms in a single page - #4165 by @NyanKiyoshi
- Fix incorrect argument in `get_client_token` in Braintree integration - #4182 by @maarcingebala
- Fix resolving attribute values when transforming them to HStore - #4161 by @maarcingebala
- Fix wrong calculation of subtotal in cart page - #4145 by @korycins
- Fix margin calculations when product/variant price is set to zero - #4170 by @MahmoudRizk
- Fix applying discounts in checkout's subtotal calculation in API - #4192 by @maarcingebala
- Fix GATEWAYS_ENUM to always contain all implemented payment gateways - #4108 by @koradon

## 2.6.0

### API

- Add unified filtering interface in resolvers - #3952, #4078 by @korycins
- Add mutations for bulk actions - #3935, #3954, #3967, #3969, #3970 by @akjanik
- Add mutation for reordering menu items - #3958 by @NyanKiyoshi
- Optimize queries for single nodes - #3968 @NyanKiyoshi
- Refactor error handling in mutations #3891 by @maarcingebala & @akjanik
- Specify mutation permissions through Meta classes - #3980 by @NyanKiyoshi
- Unify pricing access in products and variants - #3948 by @NyanKiyoshi
- Use only_fields instead of exclude_fields in type definitions - #3940 by @michaljelonek
- Prefetch collections when getting sales of a bunch of products - #3961 by @NyanKiyoshi
- Remove unnecessary dedents from GraphQL schema so new Playground can work - #4045 by @salwator
- Restrict resolving payment by ID - #4009 @NyanKiyoshi
- Require `checkoutId` for updating checkout's shipping and billing address - #4074 by @jxltom
- Handle errors in `TokenVerify` mutation - #3981 by @fowczarek
- Unify argument names in types and resolvers - #3942 by @NyanKiyoshi

### Core

- Use Black as the default code formatting tool - #3852 by @krzysztofwolski and @NyanKiyoshi
- Dropped Python 3.5 support - #4028 by @korycins
- Rename Cart to Checkout - #3963 by @michaljelonek
- Use data classes to exchange data with payment gateways - #4028 by @korycins
- Refactor order events - #4018 by @NyanKiyoshi

### Dashboard 2.0

- Add bulk actions - #3955 by @dominik-zeglen
- Add user avatar management - #4030 by @benekex2
- Add navigation drawer support on mobile devices - #3839 by @benekex2
- Fix rendering validation errors in product form - #4024 by @benekex2
- Move dialog windows to query string rather than router paths - #3953 by @dominik-zeglen
- Update order events types - #4089 by @jxltom
- Code cleanup by replacing render props with react hooks - #4010 by @dominik-zeglen

### Other notable changes

- Add setting to enable Django Debug Toolbar - #3983 by @koradon
- Use newest GraphQL Playground - #3971 by @salwator
- Ensure adding to quantities in the checkout is respecting the limits - #4005 by @NyanKiyoshi
- Fix country area choices - #4008 by @fowczarek
- Fix price_range_as_dict function - #3999 by @zodiacfireworks
- Fix the product listing not showing in the voucher when there were products selected - #4062 by @NyanKiyoshi
- Fix crash in Dashboard 1.0 when updating an order address's phone number - #4061 by @NyanKiyoshi
- Reduce the time of tests execution by using dummy password hasher - #4083 by @korycins
- Set up explicit **hash** function - #3979 by @akjanik
- Unit tests use none as media root - #3975 by @korycins
- Update file field styles with materializecss template filter - #3998 by @zodiacfireworks
- New translations:
  - Albanian
  - Colombian Spanish
  - Lithuanian

## 2.5.0

### API

- Add query to fetch draft orders - #3809 by @michaljelonek
- Add bulk delete mutations - #3838 by @michaljelonek
- Add `languageCode` enum to API - #3819 by @michaljelonek, #3854 by @jxltom
- Duplicate address instances in checkout mutations - #3866 by @pawelzar
- Restrict access to `orders` query for unauthorized users - #3861 by @pawelzar
- Support setting address as default in address mutations - #3787 by @jxltom
- Fix phone number validation in GraphQL when country prefix not given - #3905 by @patrys
- Report pretty stack traces in DEBUG mode - #3918 by @patrys

### Core

- Drop support for Django 2.1 and Django 1.11 (previous LTS) - #3929 by @patrys
- Fulfillment of digital products - #3868 by @korycins
- Introduce avatars for staff accounts - #3878 by @pawelzar
- Refactor the account avatars path from a relative to absolute - #3938 by @NyanKiyoshi

### Dashboard 2.0

- Add translations section - #3884 by @dominik-zeglen
- Add light/dark theme - #3856 by @dominik-zeglen
- Add customer's address book view - #3826 by @dominik-zeglen
- Add "Add variant" button on the variant details page = #3914 by @dominik-zeglen
- Add back arrows in "Configure" subsections - #3917 by @dominik-zeglen
- Display avatars in staff views - #3922 by @dominik-zeglen
- Prevent user from changing his own status and permissions - #3922 by @dominik-zeglen
- Fix crashing product create view - #3837, #3910 by @dominik-zeglen
- Fix layout in staff members details page - #3857 by @dominik-zeglen
- Fix unfocusing rich text editor - #3902 by @dominik-zeglen
- Improve accessibility - #3856 by @dominik-zeglen

### Other notable changes

- Improve user and staff management in dashboard 1.0 - #3781 by @jxltom
- Fix default product tax rate in Dashboard 1.0 - #3880 by @pawelzar
- Fix logo in docs - #3928 by @michaljelonek
- Fix name of logo file - #3867 by @jxltom
- Fix variants for juices in example data - #3926 by @michaljelonek
- Fix alignment of the cart dropdown on new bootstrap version - #3937 by @NyanKiyoshi
- Refactor the account avatars path from a relative to absolute - #3938 by @NyanKiyoshi
- New translations:
  - Armenian
  - Portuguese
  - Swahili
  - Thai

## 2.4.0

### API

- Add model translations support in GraphQL API - #3789 by @michaljelonek
- Add mutations to manage addresses for authenticated customers - #3772 by @Kwaidan00, @maarcingebala
- Add mutation to apply vouchers in checkout - #3739 by @Kwaidan00
- Add thumbnail field to `OrderLine` type - #3737 by @michaljelonek
- Add a query to fetch order by token - #3740 by @michaljelonek
- Add city choices and city area type to address validator API - #3788 by @jxltom
- Fix access to unpublished objects in API - #3724 by @Kwaidan00
- Fix bug where errors are not returned when creating fulfillment with a non-existent order line - #3777 by @jxltom
- Fix `productCreate` mutation when no product type was provided - #3804 by @michaljelonek
- Enable database search in products query - #3736 by @michaljelonek
- Use authenticated user's email as default email in creating checkout - #3726 by @jxltom
- Generate voucher code if it wasn't provided in mutation - #3717 by @Kwaidan00
- Improve limitation of vouchers by country - #3707 by @michaljelonek
- Only include canceled fulfillments for staff in fulfillment API - #3778 by @jxltom
- Support setting address as when creating customer address #3782 by @jxltom
- Fix generating slug from title - #3816 by @maarcingebala
- Add `variant` field to `OrderLine` type - #3820 by @maarcingebala

### Core

- Add JSON fields to store rich-text content - #3756 by @michaljelonek
- Add function to recalculate total order weight - #3755 by @Kwaidan00, @maarcingebala
- Unify cart creation logic in API and Django views - #3761, #3790 by @maarcingebala
- Unify payment creation logic in API and Django views - #3715 by @maarcingebala
- Support partially charged and refunded payments - #3735 by @jxltom
- Support partial fulfillment of ordered items - #3754 by @jxltom
- Fix applying discounts when a sale has no end date - #3595 by @cprinos

### Dashboard 2.0

- Add "Discounts" section - #3654 by @dominik-zeglen
- Add "Pages" section; introduce Draftail WYSIWYG editor - #3751 by @dominik-zeglen
- Add "Shipping Methods" section - #3770 by @dominik-zeglen
- Add support for date and datetime components - #3708 by @dominik-zeglen
- Restyle app layout - #3811 by @dominik-zeglen

### Other notable changes

- Unify model field names related to models' public access - `publication_date` and `is_published` - #3706 by @michaljelonek
- Improve filter orders by payment status - #3749 @jxltom
- Refactor translations in emails - #3701 by @Kwaidan00
- Use exact image versions in docker-compose - #3742 by @ashishnitinpatil
- Sort order payment and history in descending order - #3747 by @jxltom
- Disable style-loader in dev mode - #3720 by @jxltom
- Add ordering to shipping method - #3806 by @michaljelonek
- Add missing type definition for dashboard 2.0 - #3776 by @jxltom
- Add header and footer for checkout success pages #3752 by @jxltom
- Add instructions for using local assets in Docker - #3723 by @michaljelonek
- Update S3 deployment documentation to include CORS configuration note - #3743 by @NyanKiyoshi
- Fix missing migrations for is_published field of product and page model - #3757 by @jxltom
- Fix problem with l10n in Braintree payment gateway template - #3691 by @Kwaidan00
- Fix bug where payment is not filtered from active ones when creating payment - #3732 by @jxltom
- Fix incorrect cart badge location - #3786 by @jxltom
- Fix storefront styles after bootstrap is updated to 4.3.1 - #3753 by @jxltom
- Fix logo size in different browser and devices with different sizes - #3722 by @jxltom
- Rename dumpdata file `db.json` to `populatedb_data.json` - #3810 by @maarcingebala
- Prefetch collections for product availability - #3813 by @michaljelonek
- Bump django-graphql-jwt - #3814 by @michaljelonek
- Fix generating slug from title - #3816 by @maarcingebala
- New translations:
  - Estonian
  - Indonesian

## 2.3.1

- Fix access to private variant fields in API - #3773 by maarcingebala
- Limit access of quantity and allocated quantity to staff in GraphQL API #3780 by @jxltom

## 2.3.0

### API

- Return user's last checkout in the `User` type - #3578 by @fowczarek
- Automatically assign checkout to the logged in user - #3587 by @fowczarek
- Expose `chargeTaxesOnShipping` field in the `Shop` type - #3603 by @fowczarek
- Expose list of enabled payment gateways - #3639 by @fowczarek
- Validate uploaded files in a unified way - #3633 by @fowczarek
- Add mutation to trigger fetching tax rates - #3622 by @fowczarek
- Use USERNAME_FIELD instead of hard-code email field when resolving user - #3577 by @jxltom
- Require variant and quantity fields in `CheckoutLineInput` type - #3592 by @jxltom
- Preserve order of nodes in `get_nodes_or_error` function - #3632 by @jxltom
- Add list mutations for `Voucher` and `Sale` models - #3669 by @michaljelonek
- Use proper type for countries in `Voucher` type - #3664 by @michaljelonek
- Require email in when creating checkout in API - #3667 by @michaljelonek
- Unify returning errors in the `tokenCreate` mutation - #3666 by @michaljelonek
- Use `Date` field in Sale/Voucher inputs - #3672 by @michaljelonek
- Refactor checkout mutations - #3610 by @fowczarek
- Refactor `clean_instance`, so it does not returns errors anymore - #3597 by @akjanik
- Handle GraphqQL syntax errors - #3576 by @jxltom

### Core

- Refactor payments architecture - #3519 by @michaljelonek
- Improve Docker and `docker-compose` configuration - #3657 by @michaljelonek
- Allow setting payment status manually for dummy gateway in Storefront 1.0 - #3648 by @jxltom
- Infer default transaction kind from operation type - #3646 by @jxltom
- Get correct payment status for order without any payments - #3605 by @jxltom
- Add default ordering by `id` for `CartLine` model - #3593 by @jxltom
- Fix "set password" email sent to customer created in the dashboard - #3688 by @Kwaidan00

### Dashboard 2.0

- ️Add taxes section - #3622 by @dominik-zeglen
- Add drag'n'drop image upload - #3611 by @dominik-zeglen
- Unify grid handling - #3520 by @dominik-zeglen
- Add component generator - #3670 by @dominik-zeglen
- Throw Typescript errors while snapshotting - #3611 by @dominik-zeglen
- Simplify mutation's error checking - #3589 by @dominik-zeglen
- Fix order cancelling - #3624 by @dominik-zeglen
- Fix logo placement - #3602 by @dominik-zeglen

### Other notable changes

- Register Celery task for updating exchange rates - #3599 by @jxltom
- Fix handling different attributes with the same slug - #3626 by @jxltom
- Add missing migrations for tax rate choices - #3629 by @jxltom
- Fix `TypeError` on calling `get_client_token` - #3660 by @michaljelonek
- Make shipping required as default when creating product types - #3655 by @jxltom
- Display payment status on customer's account page in Storefront 1.0 - #3637 by @jxltom
- Make order fields sequence in Dashboard 1.0 same as in Dashboard 2.0 - #3606 by @jxltom
- Fix returning products for homepage for the currently viewing user - #3598 by @jxltom
- Allow filtering payments by status in Dashboard 1.0 - #3608 by @jxltom
- Fix typo in the definition of order status - #3649 by @jxltom
- Add margin for order notes section - #3650 by @jxltom
- Fix logo position - #3609, #3616 by @jxltom
- Storefront visual improvements - #3696 by @piotrgrundas
- Fix product list price filter - #3697 by @Kwaidan00
- Redirect to success page after successful payment - #3693 by @Kwaidan00

## 2.2.0

### API

- Use `PermissionEnum` as input parameter type for `permissions` field - #3434 by @maarcingebala
- Add "authorize" and "charge" mutations for payments - #3426 by @jxltom
- Add alt text to product thumbnails and background images of collections and categories - #3429 by @fowczarek
- Fix passing decimal arguments = #3457 by @fowczarek
- Allow sorting products by the update date - #3470 by @jxltom
- Validate and clear the shipping method in draft order mutations - #3472 by @fowczarek
- Change tax rate field to choice field - #3478 by @fowczarek
- Allow filtering attributes by collections - #3508 by @maarcingebala
- Resolve to `None` when empty object ID was passed as mutation argument - #3497 by @maarcingebala
- Change `errors` field type from [Error] to [Error!] - #3489 by @fowczarek
- Support creating default variant for product types that don't use multiple variants - #3505 by @fowczarek
- Validate SKU when creating a default variant - #3555 by @fowczarek
- Extract enums to separate files - #3523 by @maarcingebala

### Core

- Add Stripe payment gateway - #3408 by @jxltom
- Add `first_name` and `last_name` fields to the `User` model - #3101 by @fowczarek
- Improve several payment validations - #3418 by @jxltom
- Optimize payments related database queries - #3455 by @jxltom
- Add publication date to collections - #3369 by @k-brk
- Fix hard-coded site name in order PDFs - #3526 by @NyanKiyoshi
- Update favicons to the new style - #3483 by @dominik-zeglen
- Fix migrations for default currency - #3235 by @bykof
- Remove Elasticsearch from `docker-compose.yml` - #3482 by @maarcingebala
- Resort imports in tests - #3471 by @jxltom
- Fix the no shipping orders payment crash on Stripe - #3550 by @NyanKiyoshi
- Bump backend dependencies - #3557 by @maarcingebala. This PR removes security issue CVE-2019-3498 which was present in Django 2.1.4. Saleor however wasn't vulnerable to this issue as it doesn't use the affected `django.views.defaults.page_not_found()` view.
- Generate random data using the default currency - #3512 by @stephenmoloney
- New translations:
  - Catalan
  - Serbian

### Dashboard 2.0

- Restyle product selection dialogs - #3499 by @dominik-zeglen, @maarcingebala
- Fix minor visual bugs in Dashboard 2.0 - #3433 by @dominik-zeglen
- Display warning if order draft has missing data - #3431 by @dominik-zeglen
- Add description field to collections - #3435 by @dominik-zeglen
- Add query batching - #3443 by @dominik-zeglen
- Use autocomplete fields in country selection - #3443 by @dominik-zeglen
- Add alt text to categories and collections - #3461 by @dominik-zeglen
- Use first and last name of a customer or staff member in UI - #3247 by @Bonifacy1, @dominik-zeglen
- Show error page if an object was not found - #3463 by @dominik-zeglen
- Fix simple product's inventory data saving bug - #3474 by @dominik-zeglen
- Replace `thumbnailUrl` with `thumbnail { url }` - #3484 by @dominik-zeglen
- Change "Feature on Homepage" switch behavior - #3481 by @dominik-zeglen
- Expand payment section in order view - #3502 by @dominik-zeglen
- Change TypeScript loader to speed up the build process - #3545 by @patrys

### Bugfixes

- Do not show `Pay For Order` if order is partly paid since partial payment is not supported - #3398 by @jxltom
- Fix attribute filters in the products category view - #3535 by @fowczarek
- Fix storybook dependencies conflict - #3544 by @dominik-zeglen

## 2.1.0

### API

- Change selected connection fields to lists - #3307 by @fowczarek
- Require pagination in connections - #3352 by @maarcingebala
- Replace Graphene view with a custom one - #3263 by @patrys
- Change `sortBy` parameter to use enum type - #3345 by @fowczarek
- Add `me` query to fetch data of a logged-in user - #3202, #3316 by @fowczarek
- Add `canFinalize` field to the Order type - #3356 by @fowczarek
- Extract resolvers and mutations to separate files - #3248 by @fowczarek
- Add VAT tax rates field to country - #3392 by @michaljelonek
- Allow creating orders without users - #3396 by @fowczarek

### Core

- Add Razorpay payment gatway - #3205 by @NyanKiyoshi
- Use standard tax rate as a default tax rate value - #3340 by @fowczarek
- Add description field to the Collection model - #3275 by @fowczarek
- Enforce the POST method on VAT rates fetching - #3337 by @NyanKiyoshi
- Generate thumbnails for category/collection background images - #3270 by @NyanKiyoshi
- Add warm-up support in product image creation mutation - #3276 by @NyanKiyoshi
- Fix error in the `populatedb` script when running it not from the project root - #3272 by @NyanKiyoshi
- Make Webpack rebuilds fast - #3290 by @patrys
- Skip installing Chromium to make deployment faster - #3227 by @jxltom
- Add default test runner - #3258 by @jxltom
- Add Transifex client to Pipfile - #3321 by @jxltom
- Remove additional pytest arguments in tox - #3338 by @jxltom
- Remove test warnings - #3339 by @jxltom
- Remove runtime warning when product has discount - #3310 by @jxltom
- Remove `django-graphene-jwt` warnings - #3228 by @jxltom
- Disable deprecated warnings - #3229 by @jxltom
- Add `AWS_S3_ENDPOINT_URL` setting to support DigitalOcean spaces. - #3281 by @hairychris
- Add `.gitattributes` file to hide diffs for generated files on Github - #3055 by @NyanKiyoshi
- Add database sequence reset to `populatedb` - #3406 by @michaljelonek
- Get authorized amount from succeeded auth transactions - #3417 by @jxltom
- Resort imports by `isort` - #3412 by @jxltom

### Dashboard 2.0

- Add confirmation modal when leaving view with unsaved changes - #3375 by @dominik-zeglen
- Add dialog loading and error states - #3359 by @dominik-zeglen
- Split paths and urls - #3350 by @dominik-zeglen
- Derive state from props in forms - #3360 by @dominik-zeglen
- Apply debounce to autocomplete fields - #3351 by @dominik-zeglen
- Use Apollo signatures - #3353 by @dominik-zeglen
- Add order note field in the order details view - #3346 by @dominik-zeglen
- Add app-wide progress bar - #3312 by @dominik-zeglen
- Ensure that all queries are built on top of TypedQuery - #3309 by @dominik-zeglen
- Close modal windows automatically - #3296 by @dominik-zeglen
- Move URLs to separate files - #3295 by @dominik-zeglen
- Add basic filters for products and orders list - #3237 by @Bonifacy1
- Fetch default currency from API - #3280 by @dominik-zeglen
- Add `displayName` property to components - #3238 by @Bonifacy1
- Add window titles - #3279 by @dominik-zeglen
- Add paginator component - #3265 by @dominik-zeglen
- Update Material UI to 3.6 - #3387 by @patrys
- Upgrade React, Apollo, Webpack and Babel - #3393 by @patrys
- Add pagination for required connections - #3411 by @dominik-zeglen

### Bugfixes

- Fix language codes - #3311 by @jxltom
- Fix resolving empty attributes list - #3293 by @maarcingebala
- Fix range filters not being applied - #3385 by @michaljelonek
- Remove timeout for updating image height - #3344 by @jxltom
- Return error if checkout was not found - #3289 by @maarcingebala
- Solve an auto-resize conflict between Materialize and medium-editor - #3367 by @adonig
- Fix calls to `ngettext_lazy` - #3380 by @patrys
- Filter preauthorized order from succeeded transactions - #3399 by @jxltom
- Fix incorrect country code in fixtures - #3349 by @bingimar
- Fix updating background image of a collection - #3362 by @fowczarek & @dominik-zeglen

### Docs

- Document settings related to generating thumbnails on demand - #3329 by @NyanKiyoshi
- Improve documentation for Heroku deployment - #3170 by @raybesiga
- Update documentation on Docker deployment - #3326 by @jxltom
- Document payment gateway configuration - #3376 by @NyanKiyoshi

## 2.0.0

### API

- Add mutation to delete a customer; add `isActive` field in `customerUpdate` mutation - #3177 by @maarcingebala
- Add mutations to manage authorization keys - #3082 by @maarcingebala
- Add queries for dashboard homepage - #3146 by @maarcingebala
- Allows user to unset homepage collection - #3140 by @oldPadavan
- Use enums as permission codes - #3095 by @the-bionic
- Return absolute image URLs - #3182 by @maarcingebala
- Add `backgroundImage` field to `CategoryInput` - #3153 by @oldPadavan
- Add `dateJoined` and `lastLogin` fields in `User` type - #3169 by @maarcingebala
- Separate `parent` input field from `CategoryInput` - #3150 by @akjanik
- Remove duplicated field in Order type - #3180 by @maarcingebala
- Handle empty `backgroundImage` field in API - #3159 by @maarcingebala
- Generate name-based slug in collection mutations - #3145 by @akjanik
- Remove products field from `collectionUpdate` mutation - #3141 by @oldPadavan
- Change `items` field in `Menu` type from connection to list - #3032 by @oldPadavan
- Make `Meta.description` required in `BaseMutation` - #3034 by @oldPadavan
- Apply `textwrap.dedent` to GraphQL descriptions - #3167 by @fowczarek

### Dashboard 2.0

- Add collection management - #3135 by @dominik-zeglen
- Add customer management - #3176 by @dominik-zeglen
- Add homepage view - #3155, #3178 by @Bonifacy1 and @dominik-zeglen
- Add product type management - #3052 by @dominik-zeglen
- Add site settings management - #3071 by @dominik-zeglen
- Escape node IDs in URLs - #3115 by @dominik-zeglen
- Restyle categories section - #3072 by @Bonifacy1

### Other

- Change relation between `ProductType` and `Attribute` models - #3097 by @maarcingebala
- Remove `quantity-allocated` generation in `populatedb` script - #3084 by @MartinSeibert
- Handle `Money` serialization - #3131 by @Pacu2
- Do not collect unnecessary static files - #3050 by @jxltom
- Remove host mounted volume in `docker-compose` - #3091 by @tiangolo
- Remove custom services names in `docker-compose` - #3092 by @tiangolo
- Replace COUNTRIES with countries.countries - #3079 by @neeraj1909
- Installing dev packages in docker since tests are needed - #3078 by @jxltom
- Remove comparing string in address-form-panel template - #3074 by @tomcio1205
- Move updating variant names to a Celery task - #3189 by @fowczarek

### Bugfixes

- Fix typo in `clean_input` method - #3100 by @the-bionic
- Fix typo in `ShippingMethod` model - #3099 by @the-bionic
- Remove duplicated variable declaration - #3094 by @the-bionic

### Docs

- Add createdb note to getting started for Windows - #3106 by @ajostergaard
- Update docs on pipenv - #3045 by @jxltom<|MERGE_RESOLUTION|>--- conflicted
+++ resolved
@@ -8,14 +8,11 @@
 - Add ability to query category, collection or product by slug - #5574 by @koradon
 - Combine manage_webhooks permission with manage_apps - #5556 by @korycins
 
-<<<<<<< HEAD
-=======
 - Drop support for configuring Vatlayer plugin from settings file. - #5614 by @korycins
 - Add ability to query category, collection or product by slug - #5574 by @koradon
 - Combine manage_webhooks permission with manage_apps - #5556 by @korycins
 - Add `quantityAvailable` field to `ProductVariant` type - #5628 by @fowczarek
 
->>>>>>> bf03cb96
 ## 2.10.0
 - OpenTracing support - #5188 by @tomaszszymanski129
 - Account confirmation email - #5126 by @tomaszszymanski129
