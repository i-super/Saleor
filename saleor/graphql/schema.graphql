--- conflicted
+++ resolved
@@ -528,11 +528,8 @@
   REFERENCE
   NUMERIC
   RICH_TEXT
-<<<<<<< HEAD
   SWATCH
-=======
   BOOLEAN
->>>>>>> b13c16f5
 }
 
 type AttributeReorderValues {
