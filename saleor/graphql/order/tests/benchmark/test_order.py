--- conflicted
+++ resolved
@@ -169,14 +169,11 @@
             id
           }
           userEmail
-<<<<<<< HEAD
           paymentStatus
           paymentStatusDisplay
-=======
           events {
             id
           }
->>>>>>> 5dd910de
         }
       }
     }
