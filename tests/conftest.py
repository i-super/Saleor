--- conflicted
+++ resolved
@@ -1,8 +1,5 @@
-<<<<<<< HEAD
+import uuid
 from decimal import Decimal
-=======
-import uuid
->>>>>>> 17144c43
 from io import BytesIO
 from unittest.mock import MagicMock, Mock
 
@@ -24,7 +21,7 @@
 from saleor.checkout.models import Checkout
 from saleor.checkout.utils import add_variant_to_checkout
 from saleor.dashboard.menu.utils import update_menu
-from saleor.discount import DiscountValueType, DiscountInfo, VoucherType
+from saleor.discount import DiscountInfo, DiscountValueType, VoucherType
 from saleor.discount.models import Sale, Voucher, VoucherTranslation
 from saleor.giftcard.models import GiftCard
 from saleor.menu.models import Menu, MenuItem
@@ -96,19 +93,20 @@
 
 
 @pytest.fixture
-<<<<<<< HEAD
 def checkout_with_single_item(checkout, product):
     variant = product.variants.get()
     add_variant_to_checkout(checkout, variant, 1)
     checkout.save()
-=======
+    return checkout
+
+
+@pytest.fixture
 def checkout_with_items(checkout, product_list, product):
     variant = product.variants.get()
     add_variant_to_checkout(checkout, variant, 1)
     for prod in product_list:
         variant = prod.variants.get()
         add_variant_to_checkout(checkout, variant, 1)
->>>>>>> 17144c43
     return checkout
 
 
