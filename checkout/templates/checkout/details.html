{% extends "base.html" %}
{% load as_bootstrap from bootstrap %}
{% load i18n %}
<<<<<<< HEAD
=======

{% block title %}{{ block.super }} » {% trans "Checkout" %}{% endblock %}

{% block outerbreadcrumb %}{% endblock %}
>>>>>>> 8b71bc74

{% block content %}
<ul class="nav nav-tabs">
    {% for stepitem in checkout %}
    <li class="{% if stepitem == step %}active{% else %}disabled{% endif %}">
        <a href="{{ stepitem.get_absolute_url }}"><i class="{% if stepitem %}icon-ok{% else %}icon-remove{% endif %}"></i> {{ stepitem }}</a>
    </li>
    {% endfor %}
    <li class="disabled">
        <a href="#"><i class="icon-remove"></i>{% trans "Payment" %}</a>
    </li>
</ul>
{% block forms %}{% endblock %}

{% endblock content %}<|MERGE_RESOLUTION|>--- conflicted
+++ resolved
@@ -1,13 +1,11 @@
 {% extends "base.html" %}
+
 {% load as_bootstrap from bootstrap %}
 {% load i18n %}
-<<<<<<< HEAD
-=======
 
 {% block title %}{{ block.super }} » {% trans "Checkout" %}{% endblock %}
 
 {% block outerbreadcrumb %}{% endblock %}
->>>>>>> 8b71bc74
 
 {% block content %}
 <ul class="nav nav-tabs">
